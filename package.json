--- conflicted
+++ resolved
@@ -28,12 +28,8 @@
     "mime-types": "^3.0.1",
     "node-pty": "^1.0.0",
     "prettier": "^3.5.3",
-<<<<<<< HEAD
-    "ws": "^8.18.1",
+    "ws": "^8.18.2",
     "node-appwrite": "16.0.0"
-=======
-    "ws": "^8.18.2"
->>>>>>> 538c6fce
   },
   "devDependencies": {
     "@types/archiver": "^6.0.3",
